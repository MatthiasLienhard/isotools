from pysam import AlignmentFile
import numpy as np
import pandas as pd
import itertools
import re
from tqdm import tqdm
import builtins
import logging
logger = logging.getLogger('isotools')

cigar = 'MIDNSHP=XB'
cigar_lup = {c: i for i, c in enumerate(cigar)}

compl = {'A': 'T', 'T': 'A', 'C': 'G', 'G': 'C'}


def rc(seq):
    '''reverse complement of seq'''
    return ''.join(reversed([compl[c] if c in compl else 'N' for c in seq]))


def get_error_rate(bam_fn, n=1000):
    qual = 0
    total_len = 0
    with AlignmentFile(bam_fn, "rb", check_sq=False) as align:
        if n is None:
            stats = align.get_index_statistics()
            n = sum([s.mapped for s in stats])
        with tqdm(total=n, unit=' reads') as pbar:
            for i, read in enumerate(align):
                total_len += len(read.query_qualities)
                qual += sum([10**(-q/10) for q in read.query_qualities])
                pbar.update(1)
                if i+1 >= n:
                    break
    return (qual/total_len)*100


def basequal_hist(bam_fn, qual_bins=10**(np.linspace(-7, 0, 30)), len_bins=None, n=10000):
    '''compute summary base quality statistics from base file, optionally dependent on read length'''
    n_len_bins = 1 if len_bins is None else len(len_bins)+1
    qual = np.zeros((len(qual_bins)+1, n_len_bins), dtype=int)
    len_i = 0
    i = 0
    with AlignmentFile(bam_fn, "rb") as align:
        if n is None:
            stats = align.get_index_statistics()
            n = sum([s.mapped for s in stats])
        with tqdm(total=n, unit=' reads') as pbar:
            for read in align:
                if read.query_qualities is None:
                    pbar.update(1)
                    continue
                readl = len(read.query_qualities)
                if len_bins is not None:
                    len_i = next((i for i, th in enumerate(len_bins) if readl < th), len(len_bins))
                error_rate = sum([10**(-q/10) for q in read.query_qualities])/readl*100
                q_i = next((i for i, th in enumerate(qual_bins) if error_rate < th), len(qual_bins))
                qual[q_i, len_i] += 1
                pbar.update(1)
                i += 1
                if i >= n:
                    break
    idx = [f'<{th:.2E} %' for th in qual_bins]+[f'>={qual_bins[-1]:.2E} %']
    if len_bins is None:
        return pd.Series(qual[:, 0], index=idx)
    col = [f'<{th/1000:.1f} kb' for th in len_bins]+[f'>={len_bins[-1]/1000:.1f} kb']
    return pd.DataFrame(qual, index=idx, columns=col)


def pairwise(iterable):  # e.g. usefull for enumerating introns
    "s -> (s0,s1), (s1,s2), (s2, s3), ..."
    a, b = itertools.tee(iterable)
    next(b, None)
    return zip(a, b)


def cigar_string2tuples(cigarstring):
    res = re.findall(f'(\\d+)([{cigar}]+)', cigarstring)
    return tuple((cigar_lup[c], int(n)) for n, c in res)


def junctions_from_cigar(cigartuples, offset):
    'returns the exon positions'
    exons = list([[offset, offset]])
    for cigar in cigartuples:
        if cigar[0] == 3:  # N ->  Splice junction
            pos = exons[-1][1]+cigar[1]
            if exons[-1][0] == exons[-1][1]:
                # delete zero length exons
                # (may occur if insertion within intron, e.g. 10M100N10I100N10M)
                del exons[-1]
            exons.append([pos, pos])
        elif cigar[0] in (0, 2, 7, 8):  # MD=X -> move forward on reference
            exons[-1][1] += cigar[1]
    if exons[-1][0] == exons[-1][1]:  # delete 0 length exons at the end
        del exons[-1]
    return exons


def is_same_gene(tr1, tr2, spj_iou_th=0, reg_iou_th=.5):
    'checks whether tr1 and tr2 are the same gene by calculating intersection over union of the intersects'
    # current default definition of "same gene": at least one shared splice site
    # or more than 50% exonic overlap
    spj_i, reg_i = get_intersects(tr1, tr2)
    total_spj = (len(tr1)+len(tr2)-2)*2
    spj_iou = spj_i/(total_spj-spj_i) if total_spj > 0 else 0
    if spj_iou > spj_iou_th:
        return True
    total_len = sum([e[1]-e[0] for e in tr2+tr1])
    reg_iou = reg_i/(total_len-reg_i)
    if reg_iou > reg_iou_th:
        return True
    return False


def splice_identical(tr1, tr2):
    # all splice sites are equal
    if len(tr1) != len(tr2):  # different number of exons
        return False
    if len(tr1) == 1 and has_overlap(tr1[0], tr2[0]):  # single exon genes
        return True
    if tr1[0][1] != tr2[0][1] or tr1[-1][0] != tr2[-1][0]:  # check first and last exons
        return False
    for e1, e2 in zip(tr1[1:-1], tr2[1:-1]):  # check other exons
        if e1[0] != e2[0] or e1[1] != e2[1]:
            return False
    return True


def has_overlap(r1, r2):
    "check the overlap of two intervals"
    # assuming start < end
    if r1[1] < r2[0] or r2[1] < r1[0]:
        return False
    else:
        return True


def get_overlap(r1, r2):
    "check the overlap of two intervals"
    # assuming start < end
    return max(0, min(r1[1], r2[1]) - max(r1[0], r2[0]))


def get_intersects(tr1, tr2):
    "get the number of intersecting splice sites and intersecting bases of two transcripts"
    tr1_enum = enumerate(tr1)
    try:
        j, tr1_exon = next(tr1_enum)
    except StopIteration:
        return 0, 0
    sjintersect = 0
    intersect = 0
    for i, tr2_exon in enumerate(tr2):
        while tr1_exon[0] < tr2_exon[1]:
            if tr2_exon[0] == tr1_exon[0] and i > 0 and j > 0:  # neglegt TSS and polyA
                sjintersect += 1
            if tr2_exon[1] == tr1_exon[1] and i < len(tr2)-1 and j < len(tr1)-1:
                sjintersect += 1
            if has_overlap(tr1_exon, tr2_exon):
                # region intersect
                i_end = min(tr1_exon[1], tr2_exon[1])
                i_start = max(tr1_exon[0], tr2_exon[0])
                intersect += (i_end-i_start)
            try:
                j, tr1_exon = next(tr1_enum)
            except StopIteration:  # tr1 is at end
                return sjintersect, intersect
    # tr2 is at end
    return sjintersect, intersect


def _filter_function(expression):
    'converts a string e.g. "all(x[0]/x[1]>3) " into a function'
    # extract argument names
    f = eval(f'lambda: {expression}')
    args = [n for n in f.__code__.co_names if n not in dir(builtins)]

    # potential issue: g.coverage gets detected as ["g", "coverage"], e.g. coverage is added. Probably not causing trubble
    return eval(f'lambda {",".join([arg+"=None" for arg in args]+["**kwargs"])}: bool({expression})\n', {}, {}), args


def _interval_dist(a, b):
    '''compute the distance between two intervals a and b.'''
    return max([a[0], b[0]])-min([a[1], b[1]])


def _filter_event(coverage, event, min_total=100, min_alt_fraction=.1):
    '''
    return True if the event satisfies the filter conditions and False otherwise

    :param coverage: 1D array of counts per transcript
    :param event: Event obtained from .find_splice_bubbles()
    :param min_total: The minimum total number of reads for an event to pass the filter
    :type min_total: int
    :param min_alt_fraction: The minimum fraction of read supporting the alternative
    :type min_alt_frction: float'''

    tr_IDs = event[0]+event[1]
    tot_cov = coverage[tr_IDs].sum()

    if tot_cov < min_total:
        return False

    pri_cov = coverage[event[0]].sum()
    alt_cov = coverage[event[1]].sum()
    frac = min(pri_cov, alt_cov)/tot_cov

    if frac < min_alt_fraction:
        return False

    return True


<<<<<<< HEAD
def _get_exonic_region(transcripts):
    e_starts=iter(sorted([e[0] for tr in transcripts for e in tr['exons']]))
    e_ends=iter(sorted([e[1] for tr in transcripts for e in tr['exons']]))
    exon_reg=[[next(e_starts), next(e_ends)]]
    for next_start in e_starts:
        if next_start<=exon_reg[-1][1]:
            exon_reg[-1][1]=next(e_ends)
        else:
            exon_reg.append([next_start, next(e_ends)])
    return exon_reg


def _get_overlap(exons, transcripts):
    '''Compute the exonic overlap of a new transcript with the segment graph.
    Avoids the computation of segment graph, which provides the same functionality.

    :param exons: A list of exon tuples representing the new transcript
    :type exons: list
    :return: boolean array indicating whether the splice site is contained or not'''
    if not transcripts:
        return 0
    # 1) get exononic regions in transcripts
    exon_reg = _get_exonic_region(transcripts)
    # 2) find overlap of exonic regions with exons
    ol = 0
    i = 0
    for e in exons:
        while(exon_reg[i][1] < e[0]):  # no overlap, go on
            i += 1
            if i == len(exon_reg):
                return ol
        while(exon_reg[i][0] < e[1]):
            i_end = min(e[1], exon_reg[i][1])
            i_start = max(e[0], exon_reg[i][0])
            ol += (i_end - i_start)
            if exon_reg[i][1] > e[1]: #might overlap with next exon
                break
            i += 1
            if i == len(exon_reg):
                return ol
    return ol


def _find_splice_sites(exons, transcripts):
    '''Checks whether the splice sites of a new transcript are present in the set of transcripts.
    Avoids the computation of segment graph, which provides the same functionality.

    :param exons: A list of exon tuples representing the transcript
    :type exons: list
    :return: boolean array indicating whether the splice site is contained or not'''

    sites = np.zeros((len(exons) - 1) * 2, dtype=bool)
    # check exon ends
    tr_list = [iter(tr['exons'][:-1]) for tr in transcripts if len(tr['exons']) > 1]
    current = [next(tr) for tr in tr_list]
    for i, e in enumerate(exons[:-1]):
        for j, tr_iter in enumerate(tr_list):
            try:
                while(e[1] > current[j][1]):
                    current[j] = next(tr_iter)
                if current[j][1] == e[1]:
                    sites[i * 2] = True
                    break
            except StopIteration:
                continue
    # check exon starts
    tr_list = [iter(tr['exons'][1:]) for tr in transcripts if len(tr['exons']) > 1]
    current = [next(tr) for tr in tr_list]
    for i, e in enumerate(exons[1:]):
        for j, tr_iter in enumerate(tr_list):
            try:
                while(e[0] > current[j][0]):
                    current[j] = next(tr_iter)
                if current[j][0] == e[0]:
                    sites[i * 2 + 1] = True
                    break
            except StopIteration:
                continue
    return sites
=======
def _corrected_log2OR(con_tab):
    con_tab_copy = np.zeros((2, 2), dtype=float)

    for m, n in itertools.product(range(2), range(2)):
        if con_tab[n, m] == 0:
            con_tab_copy[n, m] = 10**-9
        else:
            con_tab_copy[n, m] = con_tab[n, m]
    log2OR = np.log2((con_tab_copy[0, 0]*con_tab_copy[1, 1])) - np.log2((con_tab_copy[0, 1]*con_tab_copy[1, 0]))
    return log2OR
>>>>>>> b7175779
<|MERGE_RESOLUTION|>--- conflicted
+++ resolved
@@ -213,14 +213,13 @@
     return True
 
 
-<<<<<<< HEAD
 def _get_exonic_region(transcripts):
-    e_starts=iter(sorted([e[0] for tr in transcripts for e in tr['exons']]))
-    e_ends=iter(sorted([e[1] for tr in transcripts for e in tr['exons']]))
-    exon_reg=[[next(e_starts), next(e_ends)]]
+    e_starts = iter(sorted([e[0] for tr in transcripts for e in tr['exons']]))
+    e_ends = iter(sorted([e[1] for tr in transcripts for e in tr['exons']]))
+    exon_reg = [[next(e_starts), next(e_ends)]]
     for next_start in e_starts:
-        if next_start<=exon_reg[-1][1]:
-            exon_reg[-1][1]=next(e_ends)
+        if next_start <= exon_reg[-1][1]:
+            exon_reg[-1][1] = next(e_ends)
         else:
             exon_reg.append([next_start, next(e_ends)])
     return exon_reg
@@ -249,7 +248,7 @@
             i_end = min(e[1], exon_reg[i][1])
             i_start = max(e[0], exon_reg[i][0])
             ol += (i_end - i_start)
-            if exon_reg[i][1] > e[1]: #might overlap with next exon
+            if exon_reg[i][1] > e[1]:  # might overlap with next exon
                 break
             i += 1
             if i == len(exon_reg):
@@ -293,7 +292,8 @@
             except StopIteration:
                 continue
     return sites
-=======
+
+
 def _corrected_log2OR(con_tab):
     con_tab_copy = np.zeros((2, 2), dtype=float)
 
@@ -303,5 +303,4 @@
         else:
             con_tab_copy[n, m] = con_tab[n, m]
     log2OR = np.log2((con_tab_copy[0, 0]*con_tab_copy[1, 1])) - np.log2((con_tab_copy[0, 1]*con_tab_copy[1, 0]))
-    return log2OR
->>>>>>> b7175779
+    return log2OR