--- conflicted
+++ resolved
@@ -418,7 +418,7 @@
         'Returns a shallow copy of self.'
         return self.__copy__()
 
-<<<<<<< HEAD
+
     def gene_coordination_test(self, test="chi2", min_dist=1, min_total=100,
                                min_alt_fraction=.1, event_type=("ES", "5AS", "3AS", "IR", "ME")):
         '''
@@ -480,7 +480,7 @@
             return None
 
         return test_res
-=======
+
     def die_test(self, groups, min_cov=25, n_isoforms=10):
         ''' Reimplementation of the DIE test, suggested by Joglekar et al in Nat Commun 12, 463 (2021):
         "A spatially resolved brain region- and cell type-specific isoform atlas of the postnatal mouse brain"
@@ -530,7 +530,7 @@
             return pval, deltaPI_pos, idx[pos_idx]
         else:
             return pval, deltaPI_neg, idx[neg_idx]
->>>>>>> 49b26172
+
 
 
 def _coding_len(exons, cds):
