--- conflicted
+++ resolved
@@ -2,11 +2,7 @@
 import numpy as np
 import logging
 from sortedcontainers import SortedDict  # for SpliceGraph
-<<<<<<< HEAD
-from ._utils import pairwise, overlap, _interval_dist
-=======
-from ._utils import pairwise, has_overlap
->>>>>>> 49b26172
+from ._utils import pairwise, has_overlap, _interval_dist
 from .decorators import deprecated, experimental
 from typing import Union
 
