import os
import pickle
import logging
import re
from intervaltree import IntervalTree  # , Interval
import pandas as pd
from ._transcriptome_io import import_ref_transcripts
from .gene import Gene
from ._transcriptome_filter import DEFAULT_GENE_FILTER, DEFAULT_TRANSCRIPT_FILTER, DEFAULT_REF_TRANSCRIPT_FILTER, ANNOTATION_VOCABULARY, SPLICE_CATEGORY
from . import __version__
logger = logging.getLogger('isotools')


# as this class has diverse functionality, its split among:
# transcriptome.py (this file- initialization and user level basic functions)
# _transcriptome_io.py (input/output primary data files/tables)
# _transcriptome_stats.py (statistical methods)
# _trnascriptome_plots.py (plots)
# _transcriptome_filter.py (gene/transcript iteration and filtering)

class Transcriptome:
    '''Contains sequencing data and annotation for Long Read Transcriptome Sequencing (LRTS) Experiments.
    '''
    # initialization and save/restore data

    def __init__(self, **kwargs):
        '''Constructor method'''
        if 'data' in kwargs:
            self.data = kwargs['data']
            self.infos = kwargs.get('infos', {})
            self.chimeric = kwargs.get('chimeric', {})
            self.filter = kwargs.get('filter', {})
            assert 'reference_file' in self.infos
            self.make_index()

    @classmethod
    def from_reference(cls, reference_file, file_format='auto', **kwargs):
        '''Creates a Transcriptome object by importing reference annotation.

        :param reference_file: Reference file in gff3 format or pickle file to restore previously imported annotation
        :type reference_file: str
        :param file_format: Specify the file format of the provided reference_file.
            If set to "auto" the file type is infrered from the extension.
        :param chromosome: If reference file is gtf/gff, restrict import on specified chromosomes
        :param infer_transcrpts: If reference file is gtf, genes and transcripts are infered from "exon" entries, no specific transcript '''

        if file_format == 'auto':
            file_format = os.path.splitext(reference_file)[1].lstrip('.')
            if file_format == 'gz':
                file_format = os.path.splitext(reference_file[:-3])[1].lstrip('.')
        if file_format in ('gff', 'gff3', 'gtf'):
            logger.info('importing reference from %s file %s', file_format, reference_file)
            tr = cls()
            tr.chimeric = {}
            tr.data = import_ref_transcripts(reference_file, tr, file_format,  **kwargs)
            tr.infos = {'reference_file': reference_file, 'isotools_version': __version__}
            tr.filter = {'gene': DEFAULT_GENE_FILTER.copy(),
                         'transcript': DEFAULT_TRANSCRIPT_FILTER.copy(),
                         'reference': DEFAULT_REF_TRANSCRIPT_FILTER.copy()}
            for subcat in ANNOTATION_VOCABULARY:
                tag = '_'.join(re.findall(r'\b\w+\b', subcat)).upper()
                if tag[0].isdigit():
                    tag = '_'+tag
                tr.filter['transcript'][tag] = f'"{subcat}" in annotation[1]'
            for i, cat in enumerate(SPLICE_CATEGORY):
                tr.filter['transcript'][cat] = f'annotation[0]=={i}'

        elif file_format == 'pkl':
            # warn if kwargs are specified: kwargs are ignored
            if kwargs:
                logger.warning("The following parameters are ignored when loading reference from pkl: %s", ", ".join(kwargs))
            tr = cls.load(reference_file)
            if 'sample_table' in tr.infos:
                logger.warning('the pickle file seems to contain sample information... extracting refrence')
                tr = tr._extract_reference()
        else:
            logger.error('unknown file format %s', file_format)
        return tr

    def save(self, pickle_file=None):
        '''Saves transcriptome information (including reference) in a pickle file.

        :param pickle_file: Filename to save data'''
        if pickle_file is None:
            pickle_file = self.infos['out_file_name']+'.isotools.pkl'  # key error if not set
        logger.info('saving transcriptome to %s', pickle_file)
        pickle.dump(self, open(pickle_file, 'wb'))

    @classmethod
    def load(cls, pickle_file):
        '''Restores transcriptome information from a pickle file.

        :param pickle_file: Filename to restore data'''

        logger.info('loading transcriptome from %s', pickle_file)
        tr = pickle.load(open(pickle_file, 'rb'))
        pickled_version = tr.infos.get('isotools_version', '<0.2.6')
        if pickled_version != __version__:
            logger.warning('This is isotools version %s, but data has been pickled with version %s, which may be incompatible', __version__, pickled_version)
        return tr

    def save_reference(self, pickle_file=None):
        '''Saves the reference information of a transcriptome in a pickle file.

        :param pickle_file: Filename to save data'''
        if pickle_file is None:
            pickle_file = self.infos['reference_file']+'.isotools.pkl'
        logger.info('saving reference to %s', pickle_file)
        ref_tr = self._extract_reference()
        pickle.dump(ref_tr, open(pickle_file, 'wb'))

    def _extract_reference(self):
        if not 'sample_table' not in self.infos:
            return self  # only reference info - assume that self.data only contains reference data
        # make a new transcriptome
        ref_info = {k: v for k, v in self.infos.items() if k in ['reference_file', 'isotools_version']}
        ref_tr = type(self)(data={}, infos=ref_info, filter=self.filter)
        # extract the reference genes and link them to the new ref_tr
        keep = {'ID', 'chr', 'strand', 'name', 'reference'}  # no coverage, segment_graph, transcripts
        for chrom, tree in self.data.items():
            ref_tr.data[chrom] = IntervalTree(Gene(g.start, g.end, {k: v
                                              for k, v in g.data.items() if k in keep}, ref_tr) for g in tree if g.is_annotated)
        return ref_tr

    def make_index(self):
        '''Updates the index of gene names and ids (e.g. used by the the [] operator).'''
        idx = dict()
        for g in self:
            if g.id in idx:  # at least id should be unique - maybe raise exception?
                logger.warning('%s seems to be ambigous: %s vs %s', g.id, str(idx[g.id]), str(g))
            idx[g.name] = g
            idx[g.id] = g
        self._idx = idx

    # basic user level functionality
    def __getitem__(self, key):
        '''
        Syntax: self[key]

        :param key: May either be the gene name or the gene id
        :return: The gene specified by key.'''
        return self._idx[key]

    def __len__(self):
        '''Syntax: len(self)

        :return: The number of genes.'''
        return self.n_genes

    def __contains__(self, key):
        ''' Syntax: key in self

        Checks whether key is in self.

        :param key: May either be the gene name or the gene id'''
        return key in self._idx

    def remove_chromosome(self, chromosome):
        '''Deletes the chromosome from the transcriptome

        :param chromosome: Name of the chromosome to remove'''
        del self.data[chromosome]
        self.make_index()

    def _get_sample_idx(self, group_column='name'):
        'a dict with group names as keys and index lists as values'
        return self.infos['sample_table'].groupby(group_column).groups

    @property
    def sample_table(self):
        '''The sample table contains sample names, group information, long read coverage, as well as all other potentially
        relevant information on the samples.'''
        try:
            return self.infos['sample_table']
        except KeyError:
            return pd.DataFrame(columns=['name', 'file', 'group', 'nonchimeric_reads', 'chimeric_reads'], dtype='object')

    @property
    def samples(self) -> list:
        '''An ordered list of sample names.'''
        return list(self.sample_table.name)

    def groups(self, by='group') -> dict:
        '''Get sample groups as defined in columns of the sample table.

        :param by: A column name of the sample table that defines the grouping.
        :return: Dict with groupnames as keys and list of sample names as values.
        '''
        return dict(self.sample_table.groupby(by)['name'].apply(list))

    @property
    def n_transcripts(self) -> int:
        '''The total number of transcripts isoforms.'''
        if self.data is None:
            return 0
        return sum(g.n_transcripts for g in self)

    @property
    def n_genes(self) -> int:
        '''The total number of genes.'''
        if self.data is None:
            return 0
        return sum((len(t) for t in self.data.values()))

    @property
    def novel_genes(self) -> int:  # this is used for id assignment
        '''The total number of novel (not reference) genes.'''
        try:
            return self.infos['novel_counter']
        except KeyError:
            self.infos['novel_counter'] = 0
            return 0

    @property
    def chromosomes(self) -> list:
        '''The list of chromosome names.'''
        return list(self.data)

    def __str__(self):
        return '{} object with {} genes and {} transcripts'.format(type(self).__name__, self.n_genes, self.n_transcripts)

    def __repr__(self):
        return object.__repr__(self)

    def __iter__(self):
        return (gene for tree in self.data.values() for gene in tree)

    # IO: load new data from primary data files
    from ._transcriptome_io import add_sample_from_bam, remove_samples, add_short_read_coverage, remove_short_read_coverage, collapse_immune_genes

    # IO: output data as tables or other human readable format
    from ._transcriptome_io import gene_table, transcript_table, chimeric_table, write_gtf, export_alternative_splicing

    # filtering functionality and iterators
    from ._transcriptome_filter import add_qc_metrics, add_filter, remove_filter, iter_genes, iter_transcripts, iter_ref_transcripts

    # statistic: differential splicing, alternative_splicing_events
<<<<<<< HEAD
    from ._transcriptome_stats import altsplice_test, alternative_splicing_events, rarefaction, coordination_test
=======
    from ._transcriptome_stats import die_test, altsplice_test, alternative_splicing_events, rarefaction
>>>>>>> 49b26172

    # statistic: summary tables (can be used as input to plot_bar / plot_dist)
    from ._transcriptome_stats import altsplice_stats, filter_stats, transcript_length_hist, transcript_coverage_hist,\
        transcripts_per_gene_hist, exons_per_transcript_hist, downstream_a_hist, direct_repeat_hist<|MERGE_RESOLUTION|>--- conflicted
+++ resolved
@@ -235,11 +235,7 @@
     from ._transcriptome_filter import add_qc_metrics, add_filter, remove_filter, iter_genes, iter_transcripts, iter_ref_transcripts
 
     # statistic: differential splicing, alternative_splicing_events
-<<<<<<< HEAD
-    from ._transcriptome_stats import altsplice_test, alternative_splicing_events, rarefaction, coordination_test
-=======
-    from ._transcriptome_stats import die_test, altsplice_test, alternative_splicing_events, rarefaction
->>>>>>> 49b26172
+    from ._transcriptome_stats import die_test, altsplice_test, coordination_test, alternative_splicing_events, rarefaction
 
     # statistic: summary tables (can be used as input to plot_bar / plot_dist)
     from ._transcriptome_stats import altsplice_stats, filter_stats, transcript_length_hist, transcript_coverage_hist,\
